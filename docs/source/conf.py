--- conflicted
+++ resolved
@@ -21,11 +21,7 @@
 # The authors are (temporarily) in alphabetical order.
 project = 'prive'
 copyright = '2022, Andrew Elliott, James Geddes, Florimond Houssiau, James Jordon, Callum Mole, Camila Rangel Smith'
-<<<<<<< HEAD
-author = 'Andrew Elliott, James Geddes, Florimond Houssiau, James Jordon, Callum Mole, Camila Rangel Smith'
-=======
 author = 'Andrew Elliott, James Geddes, Florimond Houssiau, James Jordon, Callum Mole, Camila Rangel Smith (in alphabetical order)'
->>>>>>> 558c1224
 
 # The full version, including alpha/beta/rc tags
 release = '0.1'
