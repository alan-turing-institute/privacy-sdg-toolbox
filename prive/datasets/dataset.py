"""Classes to represent the data object"""
<<<<<<< HEAD

from prive.utils.data import index_split, get_dtype
=======
>>>>>>> ab45a0d7
from abc import ABC, abstractmethod
import json

import numpy as np
import pandas as pd

from prive.utils.data import index_split, get_dtype


class Dataset(ABC):
    """
    Base class for the dataset object.

    """

    @abstractmethod
    def read(self, input_path):
        """
        Read dataset and description file.

        """
        pass

    @abstractmethod
    def write(self, output_path):
        """
        Write dataset and description to file.

        """
        pass

    @abstractmethod
    def sample(self, n_samples):
        """
        Sample from dataset a set of records.

        """
        pass

    @abstractmethod
    def get_records(self, record_ids):
        """
        Select and return a record(s).

        """
        pass

    @abstractmethod
    def drop_records(self, record_ids):
        """
        Drop a record(s) and return modified dataset.

        """
        pass

    @abstractmethod
    def add_records(self, records):
        """
        Add record(s) to dataset and return modified dataset.

        """
        pass

    @abstractmethod
    def replace(self, record_in, record_out):
        """
        Replace a row with a given row.

        """
        pass

    @abstractmethod
    def create_subsets(self, n, sample_size, drop_records=None):
        """
        Create a number of training datasets (sub-samples from main dataset)
        of a given sample size and with the option to remove some records.

        """
        pass

    @abstractmethod
    def __add__(self, other):
        """
        Adding two Dataset objects together.

        """
        pass

    @abstractmethod
    def __iter__(self):
        """
        Returns an iterator over records in the dataset.
        """
        pass


class TabularDataset(Dataset):
    """
    Class for tabular dataset object. The tabular data is a Pandas Dataframe
    and the data description is a dictionary.

    """

    def __init__(self, data, description):
        self.data = data
        self.description = description

    @classmethod
    def read(cls, filepath):
        """
        Read csv and json files for dataframe and description dictionary respectively.

        Parameters
        ----------
        filepath: str
            Full path to the csv and json, excluding the ``.csv`` or ``.json`` extension.
<<<<<<< HEAD
            Both files should have the same name. 
=======
            Both files should have the same name.
>>>>>>> ab45a0d7

        Returns
        -------
        TabularDataset
            A TabularDataset instantiated object.

        """
        with open(f'{filepath}.json') as f:
            description = json.load(f)

        dtypes = {i: get_dtype(cd['representation'], cd['type']) for i, cd in enumerate(description)}

        data = pd.read_csv(f'{filepath}.csv', header=None, dtype=dtypes, index_col=None)

        return cls(data, description)

    def write(self, filepath):
        """
        Write data and description to file

        Parameters
        ----------
        filepath : str
            Path where the csv and json file are saved.

        """

        with open(f'{filepath}.json', 'w') as fp:
            json.dump(self.description, fp, indent=4)

        # TODO: Make sure this writes it exactly as needed
        self.data.to_csv(filepath+'.csv', header=False, index=False)

    def sample(self, n_samples):
        """
        Sample from a TabularDataset object a set of records.

        Parameters
        ----------
        n_samples : int
            Number of records to sample.

        Returns
        -------
        TabularDataset
            A TabularDataset object with a sample of the records of the original object.

        """
        return TabularDataset(data=self.data.sample(n_samples), description=self.description)

    def get_records(self, record_ids):
        """
        Get a record from the TabularDataset object

        Parameters
        ----------
        record_ids : list[int]
            List of indexes of records to retrieve.

        Returns
        -------
        TabularDataset
            A TabularDataset object with the record(s).

        """

        # TODO: what if the index is supposed to be a column? an identifier?
        return TabularDataset(self.data.iloc[record_ids], self.description)

    def drop_records(self, record_ids=[], n=1, in_place=False):
        """
        Drop records from the TabularDataset object, if record_ids is empty it will drop a random record.

        Parameters
        ----------
        record_ids : list[int]
            List of indexes of records to drop.
        n : int
            Number of random records to drop if record_ids is empty.
        in_place : bool
            Bool indicating whether or not to change the dataset in-place or return
            a copy. If True, the dataset is changed in-place. The default is False.

        Returns
        -------
        TabularDataset or None
            A new TabularDataset object without the record(s) or None if in_place=True.

        """
        if len(record_ids) == 0:
            # drop n random records if none provided
            record_ids = np.random.randint(len(self), size=n).tolist()

        new_data = self.data.drop(record_ids)

        if in_place:
            self.data = new_data
            return

        return TabularDataset(new_data, self.description)

    def add_records(self, records, in_place=False):
        """
        Add record(s) to dataset and return modified dataset.

        Parameters
        ----------
        records : TabularDataset
            A TabularDataset object with the record(s) to add.
        in_place : bool
            Bool indicating whether or not to change the dataset in-place or return
            a copy. If True, the dataset is changed in-place. The default is False.

        Returns
        -------
        TabularDataset or None
            A new TabularDataset object with the record(s) or None if inplace=True.

        """

        if in_place:
            assert self.description == records.description, "Both datasets must have the same data description"

            self.data = pd.concat([self.data, records.data])
            return

        # if not in_place this does the same as the __add__
        return self.__add__(records)

    def replace(self, records_in, records_out=[], in_place=False):
        """
        Replace a record with another one in the dataset, if records_out is empty it will remove a random record.

        Parameters
        ----------
        records_in : TabularDataset
            A TabularDataset object with the record(s) to add.
        records_out : list(int)
            List of indexes of records to drop.
        in_place : bool
            Bool indicating whether or not to change the dataset in-place or return
            a copy. If True, the dataset is changed in-place. The default is False.

        Returns
        -------
        TabularDataset or None
            A modified TabularDataset object with the replaced record(s) or None if inplace=True..

        """
        if len(records_out) > 0:
            assert len(records_out) == len(records_in), \
                f'Number of records out must equal number of records in, got {len(records_out)}, {len(records_in)}'

        # TODO: Should multiple records_in with no records_out be supported?
        if in_place:
            self.drop_records(records_out, n=len(records_in), in_place=in_place)
            self.add_records(records_in, in_place=in_place)
            return

        # pass n as a back-up in case records_out=[]
        reduced_dataset = self.drop_records(records_out, n=len(records_in))

        return reduced_dataset.add_records(records_in)

    def create_subsets(self, n, sample_size):
        """
        Create a number of training datasets (sub-samples from main dataset)
        of a given sample size  with and without target records.

        Parameters
        ----------
        n : int
            Number of datasets to create.
        sample_size : int
            Size of the subset datasets to be created.

        Returns
        -------
        list(TabularDataset)
            A lists containing subsets of the data with and without the target record(s).

        """

        # create splits
        splits = index_split(self.data.shape[0], sample_size, n)

        # list of TabularDataset without target record(s)
        subsamples = [self.get_records(train_index) for train_index in splits]

        return subsamples

    def empty(self):
        """
        Create an empty TabularDataset with the same description as the current one.
        Short-hand for TabularDataset.get_records([]).

        Returns
        -------
        TabularDataset
            Empty tabular dataset.

        """
        return self.get_records([])

    def __add__(self, other):
        """
        Adding two TabularDataset objects with the same data description together

        Parameters
        ----------
        other : (TabularDataset)
            A TabularDataset object.

        Returns
        -------
        TabularDataset
            A TabularDataset object with the addition of two initial objects.

        """

        assert self.description == other.description, "Both datasets must have the same data description"

        return TabularDataset(pd.concat([self.data, other.data]), self.description)

    def __iter__(self):
        """
        Returns an iterator over records in this dataset,

        Returns
        -------
        iterator
            An iterator object that iterates over individual records, as TabularDatasets.

        """
        # iterrows() returns tuples (index, record), and map applies a 1-argument
        # function to the iterable it is given, hence why we have idx_and_rec
        # instead of the cleaner (idx, rec).
        convert_record = lambda idx_and_rec: TabularDataset(
            # iterrows() outputs pd.Series rather than .DataFrame, so we convert here:
            data=idx_and_rec[1].to_frame().T, description=self.description)
        return map(convert_record, self.data.iterrows())

    def __len__(self):
        """
        Returns the number of records in this dataset.

        Returns
        -------
        integer
            length: number of records in this dataset.

        """
        return self.data.shape[0]

    def __contains__(self, item):
        """
        Determines the truth value of `item in self`. The only items considered
        to be in a TabularDataset are the rows, treated as 1-row TabularDatasets.

        Parameters
        ----------
        item : Object
            Object to check membership of.

        Returns
        -------
        bool
            Whether or not item is considered to be contained in self.

        """
        if not isinstance(item, TabularDataset):
            raise ValueError(f'Only TabularDatasets can be checked for containment, not {type(item)}')
        if len(item) != 1:
            raise ValueError(f'Only length-1 TabularDatasets can be checked for containment, got length {len(item)})')

        return (self.data == item.data.iloc[0]).all(axis=1).any()<|MERGE_RESOLUTION|>--- conflicted
+++ resolved
@@ -1,9 +1,4 @@
 """Classes to represent the data object"""
-<<<<<<< HEAD
-
-from prive.utils.data import index_split, get_dtype
-=======
->>>>>>> ab45a0d7
 from abc import ABC, abstractmethod
 import json
 
@@ -120,11 +115,7 @@
         ----------
         filepath: str
             Full path to the csv and json, excluding the ``.csv`` or ``.json`` extension.
-<<<<<<< HEAD
-            Both files should have the same name. 
-=======
             Both files should have the same name.
->>>>>>> ab45a0d7
 
         Returns
         -------
