"""Classes to represent the data object"""
<<<<<<< HEAD
=======
from prive.utils.data import index_split, get_dtype
>>>>>>> 8a44918f
from abc import ABC, abstractmethod
import json

import numpy as np
import pandas as pd

from prive.utils.data import index_split

class Dataset(ABC):
    """
    Base class for the dataset object.

    """

    @abstractmethod
    def read(self, input_path):
        """
        Read dataset and description file.

        """
        pass

    @abstractmethod
    def write(self, output_path):
        """
        Write dataset and description to file.

        """
        pass

    @abstractmethod
    def sample(self, n_samples):
        """
        Sample from dataset a set of records.

        """
        pass

    @abstractmethod
    def get_records(self, record_ids):
        """
        Select and return a record(s).

        """
        pass

    @abstractmethod
    def drop_records(self, record_ids):
        """
        Drop a record(s) and return modified dataset.

        """
        pass

    @abstractmethod
    def add_records(self, records):
        """
        Add record(s) to dataset and return modified dataset.

        """
        pass

    @abstractmethod
    def replace(self, record_in, record_out):
        """
        Replace a row with a given row.

        """
        pass

    @abstractmethod
    def create_subsets(self, n, sample_size, drop_records=None):
        """
        Create a number of training datasets (sub-samples from main dataset)
        of a given sample size and with the option to remove some records.

        """
        pass

    @abstractmethod
    def __add__(self, other):
        """
        Adding two Dataset objects together.

        """
        pass

    @abstractmethod
    def __iter__(self):
        """
        Returns an iterator over records in the dataset.
        """
        pass


class TabularDataset(Dataset):
    """
    Class for tabular dataset object. The tabular data is a Pandas Dataframe
    and the data description is a dictionary.

    """

    def __init__(self, data, description):
        self.data = data
        self.description = description

    @classmethod
    def read(cls, filepath):
        """
        Read csv and json files for dataframe and description dictionary respectively.

        Parameters
        ----------
        filepath: str
            Path where the csv and json file are located.

        Returns
        -------
        TabularDataset
            A TabularDataset instantiated object.

        """
        with open(f'{filepath}.json') as f:
            description = json.load(f)

        dtypes = {i: get_dtype(cd['representation'], cd['type']) for i, cd in enumerate(description)}

        data = pd.read_csv(f'{filepath}.csv', header=None, dtype=dtypes, index_col=None)

        return cls(data, description)

    def write(self, filepath):
        """
        Write data and description to file

        Parameters
        ----------
        filepath: str
            Path where the csv and json file are saved.

        """

        with open(f'{filepath}.json', 'w') as fp:
            json.dump(self.description, fp)

        self.data.to_csv(filepath+'.csv')

    def sample(self, n_samples):
        """
        Sample from a TabularDataset object a set of records.

        Parameters
        ----------
        n_samples: int
            Number of records to sample.

        Returns
        -------
        TabularDataset
            A TabularDataset object with a sample of the records of the original object.

        """
        return TabularDataset(data=self.data.sample(n_samples), description=self.description)

    def get_records(self, record_ids):
        """
        Get a record from the TabularDataset object

        Parameters
        ----------
        record_ids : list[int]
            List of indexes of records to retrieve.

        Returns
        -------
        TabularDataset
            A TabularDataset object with the record(s).

        """

        # TODO: what if the index is supposed to be a column? an identifier?
        return TabularDataset(self.data.iloc[record_ids], self.description)

    def drop_records(self, record_ids=[], n=1, in_place=False):
        """
        Drop records from the TabularDataset object, if record_ids is empty it will drop a random record.

        Parameters
        ----------
        record_ids : list[int]
            List of indexes of records to drop.
        in_place : bool
            Bool indicating whether or not to change the dataset in-place or return
            a copy. If True, the dataset is changed in-place. The default is False.

        Returns
        -------
        TabularDataset
            A TabularDataset object without the record(s).

        """
        if len(record_ids) == 0:
            # drop n random records if none provided
            record_ids = np.random.randint(self.data.shape[0], size=n).tolist()

        new_data = self.data.drop(record_ids)

        if in_place:
            self.data = new_data
            return

        return TabularDataset(new_data, self.description)

    def add_records(self, records, in_place=False):
        """
        Add record(s) to dataset and return modified dataset.

        Parameters
        ----------
        records : TabularDataset
            A TabularDataset object with the record(s) to add.
        in_place : bool
            Bool indicating whether or not to change the dataset in-place or return
            a copy. If True, the dataset is changed in-place. The default is False.

        Returns
        -------
        TabularDataset
            A new TabularDataset object with the record(s).

        """

        if in_place:
            assert self.description == records.description, "Both datasets must have the same data description"

            self.data = pd.concat([self.data, records.data])
            return

        # if not in_place this does the same as the __add__
        return self.__add__(records)

    def replace(self, records_in, records_out=[], in_place=False):
        """
        Replace a record with another one in the dataset, if records_out is empty it will remove a random record.

        Parameters
        ----------
        records_in: TabularDataset
            A TabularDataset object with the record(s) to add.
        records_out: list(int)
            List of indexes of records to drop.
        in_place : bool
            Bool indicating whether or not to change the dataset in-place or return
            a copy. If True, the dataset is changed in-place. The default is False.

        Returns
        -------
        TabularDataset
            A modified TabularDataset object with the replaced record(s).

        """
        if len(records_out) > 0:
            assert len(records_out) == len(records_in), \
                f'Number of records out must equal number of records in, got {len(records_out)}, {len(records_in)}'

        # TODO: Should multiple records_in with no records_out be supported?
        if in_place:
            self.drop_records(records_out, in_place=in_place)
            self.add_records(records_in, in_place=in_place)
            return

        # pass n as a back-up in case records_out=[]
        reduced_dataset = self.drop_records(records_out, n=len(records_in))

        return reduced_dataset.add_records(records_in)

    def create_subsets(self, n, sample_size):
        """
        Create a number of training datasets (sub-samples from main dataset)
        of a given sample size  with and without target records.

        Parameters
        ----------
        n: int
            Number of datasets to create.
        sample_size: int
            Size of the subset datasets to be created.

        Returns
        -------
        list(TabularDataset)
            A lists containing subsets of the data with and without the target record(s).

        """

        # create splits
        splits = index_split(self.data.shape[0], sample_size, n)

        # list of TabularDataset without target record(s)
        subsamples = [self.get_records(train_index) for train_index in splits]

        return subsamples

    def __add__(self, other):
        """
        Adding two TabularDataset objects with the same data description together

        Parameters
        ----------
        other: (TabularDataset)
            A TabularDataset object.

        Returns
        -------
        TabularDataset
            A TabularDataset object with the addition of two initial objects.

        """

        assert self.description == other.description, "Both datasets must have the same data description"

        return TabularDataset(pd.concat([self.data, other.data]), self.description)

    def __iter__(self):
        """
        Returns an iterator over records in this dataset,

        Returns
        -------
        iterator
            An iterator object that iterates over individual records, as TabularDatasets.

        """
        # iterrows() returns tuples (index, record), and map applies a 1-argument
        # function to the iterable it is given, hence why we have idx_and_rec
        # instead of the cleaner (idx, rec).
        convert_record = lambda idx_and_rec: TabularDataset(
            # iterrows() outputs pd.Series rather than .DataFrame, so we convert here:
            data=idx_and_rec[1].to_frame().T, description=self.description)
        return map(convert_record, self.data.iterrows())

    def __len__(self):
        """
        Returns the number of records in this dataset.

        Returns
        -------
        integer
            length: number of records in this dataset.

        """
        return self.data.shape[0]

    def __contains__(self, item):
        """
        Determines the truth value of `item in self`. The only items considered
        to be in a TabularDataset are the rows, treated as 1-row TabularDatasets.

        Parameters
        ----------
        item : Object
            Object to check membership of.

        Returns
        -------
        bool
            Whether or not item is considered to be contained in self.

        """
        if not isinstance(item, TabularDataset):
            raise ValueError(f'Only TabularDatasets can be checked for containment, not {type(item)}')
        if len(item) != 1:
            raise ValueError(f'Only length-1 TabularDatasets can be checked for containment, got length {len(item)})')

        return (self.data == item.data.iloc[0]).all(axis=1).any()<|MERGE_RESOLUTION|>--- conflicted
+++ resolved
@@ -1,8 +1,5 @@
 """Classes to represent the data object"""
-<<<<<<< HEAD
-=======
 from prive.utils.data import index_split, get_dtype
->>>>>>> 8a44918f
 from abc import ABC, abstractmethod
 import json
 
