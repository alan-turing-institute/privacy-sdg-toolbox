import json
from itertools import combinations

import numpy as np
import pandas as pd

<<<<<<< HEAD
#from utils.constants import *
=======
from .constants import *
>>>>>>> 987af774


def get_num_features(meta_dict): # TODO: Write tests and refactor
    """
    Infers dimension of encoded data based on data's metadata dictionary.
    Continuous variables will require one dimension, whereas categorical
    and ordinal variables require one dimension per category.

    Args:
        meta_dict (dict) : Metadata dictionary containing information about
            a dataset: type of each column, range of continuous
            variables, range of categories for cateogrical variables.
            Formatted as the output of read_meta(metadata) for a metadata
            object.

    Returns:
        nfeatures (int) : Number of dimensions inferred from metadata.
    """
    nfeatures = 0

    for cname, cdict in meta_dict.items():
        data_type = cdict['type']
        if data_type == FLOAT or data_type == INTEGER:
            nfeatures += 1

        elif data_type == CATEGORICAL or data_type == ORDINAL:
            nfeatures += len(cdict['categories'])

        else:
            raise ValueError(f'Unkown data type {data_type} for attribute {cname}')

    return nfeatures


def encode_data(data, meta_dict, infer_ranges=False): # TODO: Write tests
    """
    Convert raw data to an np.ndarray with continuous features normalised and
    categorical features one-hot encoded.

    Args:
        data (pd.DataFrame) : Raw data to convert.
        meta_dict (dict) : Metadata dictionary containing information about
            each column of the data: type of each column, range of continuous
            variables, range of categories for cateogrical variables.
        infer_ranges (bool) : If false, will use ranges provided in metadata,
            otherwise, will use input data to infer ranges of the continuous
            variables and will update metadata in-place with the new ranges.

    Returns:
        encoded_data (np.ndarray) : Encoded data (normalised and one-hot encoded).
    """
    n_samples = len(data)
    nfeatures = get_num_features(meta_dict)
    encoded_data = np.empty((n_samples, nfeatures))
    cidx = 0

    for attr_name, cdict in meta_dict.items():
        data_type = cdict['type']
        col_data = data[attr_name]

        if data_type == FLOAT or data_type == INTEGER:
            # Normalise continuous data
            if infer_ranges:
                col_max = max(col_data)
                col_min = min(col_data)

                meta_dict[attr_name]['max'] = col_max
                meta_dict[attr_name]['min'] = col_min

            else:
                col_max = cdict['max']
                col_min = cdict['min']

            encoded_data[:, cidx] = np.array(
                np.true_divide(col_data - col_min, col_max + ZERO_TOL)
            )

            cidx += 1

        elif data_type == CATEGORICAL or data_type == ORDINAL:
            # One-hot encoded categorical columns
            col_cats = cdict['categories']
            col_data_onehot = one_hot(col_data, col_cats)
            encoded_data[:, cidx : cidx + len(col_cats)] = col_data_onehot

            cidx += len(col_cats)

    return encoded_data


def one_hot(col_data, categories):
    col_data_onehot = np.zeros((len(col_data), len(categories)))
    cidx = [categories.index(c) for c in col_data]
    col_data_onehot[np.arange(len(col_data)), cidx] = 1

    return col_data_onehot

def index_split(max_index, split_size, num_splits):
    """
    Generate training indices without replacement. If max_index is smaller than
    is necessary to generate all splits without replacement, then multiple sets
    of indices will be generated, each without replacement. Logic is not currently
    implemented to ensure each index is in maximally many index splits.
    Args:
        max_index (int): Max index (size of dataset to split)
        split_size (int): Number of indices per split
        num_splits (int): Number of splits to make
    Returns:
        indices (List[np.ndarray]): List of numpy arrays of indices.
    """
    splits_per_repeat = max_index // split_size
    num_repeats = num_splits // splits_per_repeat
    remainder_splits = num_splits % splits_per_repeat
    indices = []
    for _ in range(num_repeats):
        index_array = np.arange(max_index)
        np.random.shuffle(index_array)
        indices += [index_array[split_size*i : split_size*(i+1)] for i in range(splits_per_repeat)]
    index_array = np.arange(max_index)
    np.random.shuffle(index_array)
    indices += [index_array[split_size*i : split_size*(i+1)] for i in range(remainder_splits)]

    return indices<|MERGE_RESOLUTION|>--- conflicted
+++ resolved
@@ -4,11 +4,7 @@
 import numpy as np
 import pandas as pd
 
-<<<<<<< HEAD
-#from utils.constants import *
-=======
 from .constants import *
->>>>>>> 987af774
 
 
 def get_num_features(meta_dict): # TODO: Write tests and refactor
